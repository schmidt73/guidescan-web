(ns guidescan-web.genomics.resolver
<<<<<<< HEAD
  "Defines a component that resolves various types of genomic names, for
  example protein names such as TP53 or sequences found in the
  organism of interest."
  (:import (com.mchange.v2.c3p0 ComboPooledDataSource)
           (guidescan.algo RabinKarp))
  (:require [taoensso.timbre :as timbre]
=======
  "Defines a component that resolves various types of genomic names."
  (:import (com.mchange.v2.c3p0 ComboPooledDataSource))
  (:require [guidescan-web.utils :refer :all]
            [taoensso.timbre :as timbre]
>>>>>>> 91519175
            [next.jdbc :as jdbc]
            [cheshire.core :as cheshire]
            [clj-http.client :as http]
            [honeysql.core :as sql]
            [guidescan-web.genomics.structure :as genome-structure]
            [honeysql.helpers :as h]
            [failjure.core :as f]
            [com.stuartsierra.component :as component]))

(defn- load-genome-structure-raw
  "Parses the genome out of a FASTA file into a vector of
  [chromosome-name chromosome-length]."
  [fasta-file]
  (with-open [rdr (clojure.java.io/reader fasta-file)]
    (->> (line-seq rdr)
         (reduce (fn [structure row]
                   (if (= (nth row 0) \>)
                     (cons [(subs (first (clojure.string/split row #" ")) 1) 0]
                           structure)
                     (cons (update (first structure) 1 #(+ (count row) %))
                           (rest structure))))
                 '())
         (reverse))))

(defn- load-genome-sequence
  [fasta-file]
  (with-open [rdr (clojure.java.io/reader fasta-file)]
    (->> (line-seq rdr)
         (mapcat #(if (= \> (first %)) "" (clojure.string/upper-case %)))
         (clojure.string/join))))

(defn- load-genome
  [organism-fasta]
  {:sequence (load-genome-sequence organism-fasta) 
   :structure (-> (load-genome-structure-raw organism-fasta)
                  (genome-structure/get-genome-structure))})

(defn load-genome-structures
  [fasta-map]
  (->> (map #(vector (first %) (load-genome (second %))) fasta-map)
       (into {})))

(defn- create-pool
  [spec]
  (let [cpds (doto (ComboPooledDataSource.)
               (.setDriverClass (:classname spec))
               (.setJdbcUrl (:jdbcUrl spec))
               (.setMaxIdleTimeExcessConnections (* 30 60))
               (.setMaxIdleTime (* 3 60 60)))]
    cpds))

(defn- create-entrez-id-query [organism entrez-id]
  (sql/format
   (sql/build
    :select [:genes/entrez_id :genes/gene_symbol :genes/start_pos
             :genes/end_pos :genes/sense :chromosomes/name]
    :from [:genes :chromosomes]
    :where [:and
            [:= :genes/entrez_id entrez-id]
            [:= :genes/chromosome :chromosomes/accession]
            [:= organism :chromosomes/organism]]))) 

(defn- create-gene-symbol-query [organism gene-symbol]
  (sql/format
   (sql/build
    :select [:genes/entrez_id :genes/gene_symbol :genes/start_pos
             :genes/end_pos :genes/sense :chromosomes/name]
    :from [:genes :chromosomes]
    :where [:and
            [:= :genes/gene_symbol gene-symbol]
            [:= :genes/chromosome :chromosomes/accession]
            [:= organism :chromosomes/organism]]))) 

<<<<<<< HEAD
(defn- create-chromosome-name-query [organism accession]
  (sql/format
   (sql/build
    :select [:chromosomes/name]
    :from [:chromosomes]
    :where [:and
            [:= accession :chromosomes/accession]
            [:= organism  :chromosomes/organism]]))) 

(defrecord GeneResolver [db-pool genome-structures config]
=======
(defn- create-chromosome-accession-query [organism accession]
  (sql/format
   (sql/build
    :select :*
    :from [:chromosomes]
    :where [:and
            [:= accession :chromosomes/accession]
            [:= organism :chromosomes/organism]]))) 

(defrecord GeneResolver [db-pool config]
>>>>>>> 91519175
  component/Lifecycle
  (start [this]
    (let [gr-map (atom this)]
      (if-let [db-spec (:db-spec (:config config))]
        (let [pool (create-pool db-spec)]
          (timbre/info "Successfully initialized DB connection pool for gene name resolution.")
          (swap! gr-map #(assoc % :db-pool pool)))
        (timbre/warn "DB not specified, gene name resolution will not be supported."))
      (if-let [organisms (:organism-sequences (:config config))]
        (if-not (empty? organisms)
          (let [genome-structures (load-genome-structures organisms)]
            (timbre/info "Successfully loaded genome-structures for search by sequence.")
            (swap! gr-map #(assoc % :genome-structures genome-structures)))
          (timbre/warn (str "Organism sequences map empty, search by"
                             " sequence will not be supported.")))
        (timbre/warn (str "Organism sequences map not found, search by"
                          " sequence will not be supported.")))
     @gr-map))
  (stop [this]
    (.close db-pool)
    (assoc this :db-pool nil)))

(defn gene-resolver []
  (map->GeneResolver {}))

(defn resolve-gene-symbol [gene-resolver organism gene-symbol]
  (try
    (with-open [conn (.getConnection (:db-pool gene-resolver))]
      (let [genes (jdbc/execute! conn (create-gene-symbol-query organism gene-symbol))]
        (if-not (empty? genes)
          (first genes))))
    (catch java.sql.SQLException e
      (timbre/error "Cannot acquire gene-resolver DB connection.")
      nil)))

(defn resolve-entrez-id [gene-resolver organism entrez-id]
<<<<<<< HEAD
  (with-open [conn (.getConnection (:db-pool gene-resolver))]
    (let [genes (jdbc/execute! conn (create-entrez-id-query organism entrez-id))]
      (if-not (empty? genes)
        (first genes)))))

(defn resolve-chromosome-accession
  [gene-resolver organism accession]
  (with-open [conn (.getConnection (:db-pool gene-resolver))]
    (let [chrs (jdbc/execute! conn (create-chromosome-name-query organism accession))]
      (if-not (empty? chrs)
        (first chrs)))))

(defn- reverse-complement
  [seq]
  (->> seq
       (map #(case %
               \A \T
               \T \A
               \G \C
               \C \G
               %))
       (reverse)
       (clojure.string/join)))

(defn- search-genome
  [{:keys [structure sequence]} search-sequence]
  (let [forward-pos (-> (RabinKarp. search-sequence)
                        (.search sequence))]
    (if-not (= forward-pos (count sequence))
      (genome-structure/to-genomic-coordinates structure forward-pos)
      (let [backward-pos (-> (RabinKarp. (reverse-complement search-sequence))
                             (.search sequence))]
        (if-not (= backward-pos (count sequence))
          (genome-structure/to-genomic-coordinates structure (- backward-pos)))))))

(defn resolve-sequence [gene-resolver organism sequence]
  (if-let [gs (get (:genome-structures gene-resolver) organism)]
    (if-let [coords (search-genome gs sequence)]
      (if-let [chr (resolve-chromosome-accession gene-resolver organism (:chromosome coords))]
        (assoc coords :chromosome (:chromosomes/name chr))))))

=======
  (try
    (with-open [conn (.getConnection (:db-pool gene-resolver))]
      (let [genes (jdbc/execute! conn (create-entrez-id-query organism entrez-id))]
        (if-not (empty? genes)
          (first genes))))
    (catch java.sql.SQLException e
      (timbre/error "Cannot acquire gene-resolver DB connection.")
      nil)))

(defn resolve-chromosome-accession [gene-resolver organism accession]
  (try
    (with-open [conn (.getConnection (:db-pool gene-resolver))]
      (let [genes (jdbc/execute! conn (create-chromosome-accession-query organism accession))]
        (if-not (empty? genes)
          (first genes))))
    (catch java.sql.SQLException e
      (timbre/error "Cannot acquire gene-resolver DB connection.")
      nil)))

(def ^:private random-dna-seq
  (clojure.string/join (map (fn [_] (rand-nth "ATCG")) (range 500)))) 

(defn- resolve-sequence-raw
  [url sequence]
  (try
    (let [endpoint (format "%s/search" url)
          result (http/get endpoint {:accept :json :query-params {"sequence" sequence}})]
      (if (= 200 (:status result))
        (cheshire/decode (:body result))))
    (catch java.net.ConnectException e
        (timbre/error (format "Could not access :resolve-sequence url %s"
                              url)))))

(defrecord SequenceResolver [sequence-resolvers gene-resolver config]
  component/Lifecycle
  (start [this]
    (if-let [conns (get-in config [:config :sequence-resolvers])]
      (do
        (timbre/info "Checking sequence-resolvers")
        (for [organism (keys conns)]
          (if-not (resolve-sequence-raw (get-in conns [organism :url])
                                        random-dna-seq)
            (timbre/warn
             (format
              "organism %s's search endpoint does not appear to be available"
              organism))))
        (timbre/info "Successfully checked sequence-resolvers")
        (assoc this :sequence-resolvers conns))
      (do
        (timbre/warn (str ":sequence-resolvers key not found in config, " 
                          "search by sequence disabled."))
        this)))

  (stop [this]
    (assoc this :sequence-resolvers nil)))

(defn sequence-resolver []
  (map->SequenceResolver {}))

(defn resolve-sequence
  [resolver organism sequence]
  (if-let* [gene-resolver (:gene-resolver resolver)
            url (get-in resolver [:sequence-resolvers organism :url])
            result (resolve-sequence-raw url sequence)
            {accession "chr" d "distance" p "pos" s "strand"} (first (sort-by #(get % "distance") result))
            {chr :chromosomes/name} (resolve-chromosome-accession gene-resolver organism accession)]
    {:chr chr :distance d :pos p :strand s}))
>>>>>>> 91519175
<|MERGE_RESOLUTION|>--- conflicted
+++ resolved
@@ -1,17 +1,10 @@
 (ns guidescan-web.genomics.resolver
-<<<<<<< HEAD
   "Defines a component that resolves various types of genomic names, for
   example protein names such as TP53 or sequences found in the
   organism of interest."
-  (:import (com.mchange.v2.c3p0 ComboPooledDataSource)
-           (guidescan.algo RabinKarp))
-  (:require [taoensso.timbre :as timbre]
-=======
-  "Defines a component that resolves various types of genomic names."
   (:import (com.mchange.v2.c3p0 ComboPooledDataSource))
   (:require [guidescan-web.utils :refer :all]
             [taoensso.timbre :as timbre]
->>>>>>> 91519175
             [next.jdbc :as jdbc]
             [cheshire.core :as cheshire]
             [clj-http.client :as http]
@@ -85,18 +78,6 @@
             [:= :genes/chromosome :chromosomes/accession]
             [:= organism :chromosomes/organism]]))) 
 
-<<<<<<< HEAD
-(defn- create-chromosome-name-query [organism accession]
-  (sql/format
-   (sql/build
-    :select [:chromosomes/name]
-    :from [:chromosomes]
-    :where [:and
-            [:= accession :chromosomes/accession]
-            [:= organism  :chromosomes/organism]]))) 
-
-(defrecord GeneResolver [db-pool genome-structures config]
-=======
 (defn- create-chromosome-accession-query [organism accession]
   (sql/format
    (sql/build
@@ -107,7 +88,6 @@
             [:= organism :chromosomes/organism]]))) 
 
 (defrecord GeneResolver [db-pool config]
->>>>>>> 91519175
   component/Lifecycle
   (start [this]
     (let [gr-map (atom this)]
@@ -144,49 +124,6 @@
       nil)))
 
 (defn resolve-entrez-id [gene-resolver organism entrez-id]
-<<<<<<< HEAD
-  (with-open [conn (.getConnection (:db-pool gene-resolver))]
-    (let [genes (jdbc/execute! conn (create-entrez-id-query organism entrez-id))]
-      (if-not (empty? genes)
-        (first genes)))))
-
-(defn resolve-chromosome-accession
-  [gene-resolver organism accession]
-  (with-open [conn (.getConnection (:db-pool gene-resolver))]
-    (let [chrs (jdbc/execute! conn (create-chromosome-name-query organism accession))]
-      (if-not (empty? chrs)
-        (first chrs)))))
-
-(defn- reverse-complement
-  [seq]
-  (->> seq
-       (map #(case %
-               \A \T
-               \T \A
-               \G \C
-               \C \G
-               %))
-       (reverse)
-       (clojure.string/join)))
-
-(defn- search-genome
-  [{:keys [structure sequence]} search-sequence]
-  (let [forward-pos (-> (RabinKarp. search-sequence)
-                        (.search sequence))]
-    (if-not (= forward-pos (count sequence))
-      (genome-structure/to-genomic-coordinates structure forward-pos)
-      (let [backward-pos (-> (RabinKarp. (reverse-complement search-sequence))
-                             (.search sequence))]
-        (if-not (= backward-pos (count sequence))
-          (genome-structure/to-genomic-coordinates structure (- backward-pos)))))))
-
-(defn resolve-sequence [gene-resolver organism sequence]
-  (if-let [gs (get (:genome-structures gene-resolver) organism)]
-    (if-let [coords (search-genome gs sequence)]
-      (if-let [chr (resolve-chromosome-accession gene-resolver organism (:chromosome coords))]
-        (assoc coords :chromosome (:chromosomes/name chr))))))
-
-=======
   (try
     (with-open [conn (.getConnection (:db-pool gene-resolver))]
       (let [genes (jdbc/execute! conn (create-entrez-id-query organism entrez-id))]
@@ -253,5 +190,4 @@
             result (resolve-sequence-raw url sequence)
             {accession "chr" d "distance" p "pos" s "strand"} (first (sort-by #(get % "distance") result))
             {chr :chromosomes/name} (resolve-chromosome-accession gene-resolver organism accession)]
-    {:chr chr :distance d :pos p :strand s}))
->>>>>>> 91519175
+    {:chr chr :distance d :pos p :strand s}))